import math
import os
from pathlib import Path

import pandas as pd
import streamlit as st
import ezdxf

# ----------------------------
# Config
# ----------------------------
EXCEL_PATH_CANDIDATES = [
    "diagrams.xlsx",
    "./data/diagrams.xlsx",
    "/mnt/data/diagrams.xlsx",
]

OUTPUT_DIR = Path("./output")
LAYER_SQUARES = "Squares"
LAYER_ANN = "Annotations"

# Text/line styling (in mm)
TEXT_HEIGHT_MM = 150.0           # readable in most default zooms; tweak as you like
DIM_TEXT_HEIGHT_MM = 160.0
NOTE_TEXT_HEIGHT_MM = 150.0
DIM_OFFSET_MM = 250.0            # how far to offset dimension labels from their lines
#LEG_NOTE_OFFSET_MM = side_mm + 200.0       # how far to offset the Greek leg labels from square centers
DIM_LINE_LTYPE = "DASHED"        # uses DXF built-in linetype if present

# Angles in degrees for each leg label (mathematical CCW from +X)
LEG_ANGLE_DEG = {
    "a": 225.0,
    "b": 135.0,
    "c": 45.0,
    "d": 315.0,
}

# ----------------------------
# Helpers
# ----------------------------
def find_excel() -> Path | None:
    for p in EXCEL_PATH_CANDIDATES:
        pp = Path(p)
        if pp.exists():
            return pp
    return None

def load_table(path: Path) -> pd.DataFrame:
    df = pd.read_excel(path, engine="openpyxl")
    expected = ["Tower Type", "Leg Type", "Distance to Center", "Square Side"]
    if all(col in df.columns for col in expected):
        df = df[expected].copy()
    else:
        df = df.iloc[:, :4].copy()
        df.columns = expected

    df = df.dropna(how="all", subset=expected)
    df["Tower Type"] = df["Tower Type"].astype(str).str.strip()
    df["Leg Type"] = df["Leg Type"].astype(str).str.strip()
    df["Distance to Center"] = pd.to_numeric(df["Distance to Center"], errors="coerce")
    df["Square Side"] = pd.to_numeric(df["Square Side"], errors="coerce")
    return df

def mm(val_m: float) -> float:
    return float(val_m) * 1000.0

def square_corners(center_x: float, center_y: float, side_mm: float):
    half = side_mm / 2.0
    x0, y0 = center_x - half, center_y - half
    x1, y1 = center_x + half, center_y + half
    return [(x0, y0), (x1, y0), (x1, y1), (x0, y1), (x0, y0)]

def polar_to_cart(dist_mm: float, angle_deg: float):
    ang = math.radians(angle_deg)
    return dist_mm * math.cos(ang), dist_mm * math.sin(ang)

def ensure_output_dir() -> Path:
    OUTPUT_DIR.mkdir(parents=True, exist_ok=True)
    return OUTPUT_DIR

def desktop_path() -> Path | None:
    home = Path(os.path.expanduser("~"))
    desktop = home / "Desktop"
    return desktop if desktop.exists() else None

def destination_path(filename: str) -> Path:
    d = desktop_path()
    if d is not None:
        return d / filename
    return ensure_output_dir() / filename

def ensure_layers(doc) -> None:
    if LAYER_SQUARES not in doc.layers:
        doc.layers.new(name=LAYER_SQUARES)
    if LAYER_ANN not in doc.layers:
        doc.layers.new(name=LAYER_ANN)
    # Ensure dashed linetype exists for dim lines; fallback if not
    if "DASHED" not in doc.linetypes:
        # no-op; AutoCAD will still show a default if DASHED not found
        pass

def unit_vec(vx: float, vy: float):
    n = math.hypot(vx, vy)
    return (vx / n, vy / n) if n > 0 else (0.0, 0.0)

def perp_vec(vx: float, vy: float):
    # Rotate 90° CCW
    return (-vy, vx)

def add_mtext(msp, text: str, insert: tuple[float, float], height: float, layer: str):
    m = msp.add_mtext(text, dxfattribs={"layer": layer, "char_height": height})
    # set the insertion point (works across ezdxf versions)
    m.set_location(insert)
    return m

def add_annotations(msp, centers: dict, leg_rows: dict, side_mm: float):
    """
    centers: dict like {"a": (cx, cy), ...} for chosen legs only
    leg_rows: dict like {"a": row_or_None, ...} used for leg type strings
    side_mm: common square side
    """
    # 1) Distance dimensions: line from origin to each center + offset text with the length in mm
    origin = (0.0, 0.0)
    placed_any = False
    for leg, c in centers.items():
        if c is None:
            continue
        cx, cy = c
        # construction line
        #msp.add_line(origin, (cx, cy), dxfattribs={"layer": LAYER_ANN, "linetype": DIM_LINE_LTYPE})
        msp.add_line(origin, (cx, cy), dxfattribs={"layer": LAYER_ANN})
        # distance
        dist = math.hypot(cx, cy)
        # place label near the midpoint, offset perpendicular to the line for readability
        mx, my = (cx * 0.5, cy * 0.5)
        ux, uy = unit_vec(cx, cy)
        px, py = perp_vec(ux, uy)
        tx, ty = (mx + px * DIM_OFFSET_MM, my + py * DIM_OFFSET_MM)
        # Greco-style subscript letter is not standard; we’ll do d_a etc.
        #label = f"d_{leg} = {dist:.0f} mm"
        label = f"{dist:.0f} mm"
        add_mtext(msp, label, (tx, ty), DIM_TEXT_HEIGHT_MM, LAYER_ANN)
        placed_any = True

    # 2) One common side note (near any placed square center)
    if placed_any:
        # pick the first available leg center
        leg0, c0 = next((k, v) for k, v in centers.items() if v is not None)
        cx0, cy0 = c0
        # Put the side note a bit above/left of the center
        note_pos = (cx0 - 0.6 * side_mm, cy0 + 0.6 * side_mm)
        add_mtext(msp, f"Πλευρά τετραγώνου = {side_mm:.0f} mm", note_pos, NOTE_TEXT_HEIGHT_MM, LAYER_ANN)

    # 3) Leg notes near each square, using Greek label + leg type string
    #    Example: "Σκέλος a: +4/ +0,7"
    LEG_NOTE_OFFSET_MM = side_mm + 200.0  
    for leg, c in centers.items():
        if c is None:
            continue
        row = leg_rows.get(leg)
        leg_type_str = row["Leg Type"] if row is not None else ""
        # offset the note away from the square center in a gentle diagonal to avoid overlap
        cx, cy = c
        ang = math.radians(LEG_ANGLE_DEG[leg])
        # place note perpendicular-ish to the radial to keep it readable
        off_dir = perp_vec(math.cos(ang), math.sin(ang))
        nx = cx #+ off_dir[0] * LEG_NOTE_OFFSET_MM
        ny = cy + off_dir[1] * LEG_NOTE_OFFSET_MM
        greek_note = f"Σκέλος {leg}: {leg_type_str}"
        add_mtext(msp, greek_note, (nx, ny), TEXT_HEIGHT_MM, LAYER_ANN)

def draw_squares_dxf(selected_rows: dict, side_mm: float, out_path: Path, add_dims_and_notes: bool):
    doc = ezdxf.new(setup=True)
    ensure_layers(doc)
    msp = doc.modelspace()

    centers = {}
    # Draw each chosen leg’s square
    for leg_label, row in selected_rows.items():
        if row is None:
            centers[leg_label] = None
            continue
        dist_m = row["Distance to Center"]
        if pd.isna(dist_m):
            raise ValueError(f"Distance to Center is NaN for leg {leg_label}.")
        dist = mm(dist_m)
        angle = LEG_ANGLE_DEG[leg_label]
        cx, cy = polar_to_cart(dist, angle)
        centers[leg_label] = (cx, cy)
        pts = square_corners(cx, cy, side_mm)
        msp.add_lwpolyline(pts, dxfattribs={"layer": LAYER_SQUARES, "closed": True})

    if add_dims_and_notes:
        add_annotations(msp, centers=centers, leg_rows=selected_rows, side_mm=side_mm)

    doc.saveas(out_path)
    return out_path

# ----------------------------
# UI
# ----------------------------
st.set_page_config(page_title="Διάγραμμα Εκσκαφών", layout="centered")
st.title("Διάγραμμα Εκσκαφών")

excel_path = find_excel()
if not excel_path:
    st.error(
        "Could not find `diagrams.xlsx`. "
        "Please put it at the repo root (or ./data/diagrams.xlsx) and reload."
    )
    st.stop()

df = load_table(excel_path)

if df["Distance to Center"].isna().all() or df["Square Side"].isna().all():
    st.error("Distance to Center and/or Square Side columns are not numeric or are empty.")
    st.stop()

towers = sorted(df["Tower Type"].dropna().unique().tolist())
tower = st.selectbox("Τύπος Πύργου", towers, index=0 if towers else None, placeholder="Επιλογή Πύργου")
if not tower:
    st.stop()

tower_df = df[df["Tower Type"] == tower].copy()
leg_options = sorted(tower_df["Leg Type"].dropna().unique().tolist())

side_m_series = tower_df["Square Side"].dropna()
if side_m_series.empty:
    st.error(f"No Square Side value found for tower '{tower}'.")
    st.stop()
side_mm_val = mm(side_m_series.iloc[0])

st.markdown("#### Επιλογή Σκελών")
col_a, col_b = st.columns(2)
col_c, col_d = st.columns(2)

leg_a = col_a.selectbox("Σκέλος a", options=leg_options, key="leg_a", index=None, placeholder=" a")
leg_b = col_b.selectbox("Σκέλος b", options=leg_options, key="leg_b", index=None, placeholder=" b")
leg_c = col_c.selectbox("Σκέλος c", options=leg_options, key="leg_c", index=None, placeholder=" c")
leg_d = col_d.selectbox("Σκέλος d", options=leg_options, key="leg_d", index=None, placeholder=" d")

def row_for_leg(leg_str: str | None):
    if not leg_str:
        return None
    r = tower_df[tower_df["Leg Type"] == leg_str].head(1)
    return r.iloc[0] if not r.empty else None

sel_rows = {
    "a": row_for_leg(leg_a),
    "b": row_for_leg(leg_b),
    "c": row_for_leg(leg_c),
    "d": row_for_leg(leg_d),
}

if all(v is None for v in sel_rows.values()):
    st.info("Επιλογή τουλάχιστον ενός σκέλους για δημιουργία DXF.")
    st.stop()

default_filename = f"{tower.replace(' ', '_')}.dxf"
filename = st.text_input("Όνομα αρχείου DXF", value=default_filename)

add_ann = st.checkbox("Εμφάνιση διαστάσεων", value=True)

if st.button("Δημιουργία DXF"):
    try:
        if not filename.lower().endswith(".dxf"):
            filename += ".dxf"
        out_path = destination_path(filename)
        out_path.parent.mkdir(parents=True, exist_ok=True)

        created = draw_squares_dxf(
            sel_rows,
            side_mm=side_mm_val,
            out_path=out_path,
            add_dims_and_notes=add_ann,
        )
        st.success(f"DXF created: {created}")
        with open(created, "rb") as f:
            st.download_button(
                label="Download DXF",
                data=f.read(),
                file_name=os.path.basename(created),
                mime="application/dxf",
            )

<<<<<<< HEAD
=======
        # picked = [k for k, v in sel_rows.items() if v is not None]
        # st.caption(
        #     f"Placed squares for legs: {', '.join(picked)} at angles "
        #     f"{', '.join(f'{k}:{LEG_ANGLE_DEG[k]}°' for k in picked)} "
        #     f"with side {side_mm_val:.0f} mm. "
        #     f"{'Annotations included.' if add_ann else 'No annotations.'}"
        # )

        #sdf

>>>>>>> dc75092b
    except Exception as e:
        st.error(f"Failed to create DXF: {e}")<|MERGE_RESOLUTION|>--- conflicted
+++ resolved
@@ -283,8 +283,6 @@
                 mime="application/dxf",
             )
 
-<<<<<<< HEAD
-=======
         # picked = [k for k, v in sel_rows.items() if v is not None]
         # st.caption(
         #     f"Placed squares for legs: {', '.join(picked)} at angles "
@@ -295,6 +293,5 @@
 
         #sdf
 
->>>>>>> dc75092b
     except Exception as e:
         st.error(f"Failed to create DXF: {e}")